package srp

import (
	rand "crypto/rand"
	"encoding/hex"
	"math/big"
	"strings"
	"testing"
)

// These tests are based on SRP Test Vectors
// https://tools.ietf.org/html/rfc5054#appendix-B

var expectedX = NumberFromString("0x 94B7555A ABE9127C C58CCF49 93DB6CF8 4D16C124")

var expectedVerifier = hexNumberString(
	"7E273DE8 696FFC4F 4E337D05 B4B375BE B0DDE156 9E8FA00A 9886D812" +
		"9BADA1F1 822223CA 1A605B53 0E379BA4 729FDC59 F105B478 7E5186F5" +
		"C671085A 1447B52A 48CF1970 B4FB6F84 00BBF4CE BFBB1681 52E08AB5" +
		"EA53D15C 1AFF87B2 B9DA6E04 E058AD51 CC72BFC9 033B564E 26480D78" +
		"E955A5E2 9E7AB245 DB2BE315 E2099AFB")

var a = hexNumberString("60975527 035CF2AD 1989806F 0407210B C81EDC04 E2762A56 AFD529DD DA2D4393")

var g1024 = &Group{g: big.NewInt(2), n: NumberFromString("0x EEAF0AB9ADB38DD69C33F80AFA8FC5E86072618775FF3C0B9EA2314C" +
	"9C256576D674DF7496EA81D3383B4813D692C6E0E0D5D8E250B98BE4" +
	"8E495C1D6089DAD15DC7D7B46154D6B6CE8EF4AD69B15D4982559B29" +
	"7BCF1885C529F566660E57EC68EDBC3C05726CC02FD4CBF4976EAA9A" +
	"FD5138FE8376435B9FC61D2FC0EB06E3"), Label: "5054A1024"}

func init() {
	KnownGroups[RFC5054Group1024] = g1024
}

var expectedA = hexNumberString(
	"61D5E490 F6F1B795 47B0704C 436F523D D0E560F0 C64115BB 72557EC4" +
		"4352E890 3211C046 92272D8B 2D1A5358 A2CF1B6E 0BFCF99F 921530EC" +
		"8E393561 79EAE45E 42BA92AE ACED8251 71E1E8B9 AF6D9C03 E1327F44" +
		"BE087EF0 6530E69F 66615261 EEF54073 CA11CF58 58F0EDFD FE15EFEA" +
		"B349EF5D 76988A36 72FAC47B 0769447B")

func hexNumberString(s string) *big.Int {
	result, err := hex.DecodeString(strings.Replace(s, " ", "", -1))
	if err != nil {
		panic(err)
	}
	return numberFromBtyes(result)
}

// Auth contains information on the type of auth used
type Auth struct {
	Method     string `json:"method"`
	Alg        string `json:"alg"`
	Iterations uint32 `json:"iterations"`
	Salt       string `json:"salt"`
}

func TestCalculateClientRawKey(t *testing.T) {
	x := NumberFromString("740299d2306764ad9e87f37cd54179e388fd45c85fea3b030eb425d7adcb2773")
	a := NumberFromString("f1ecc95bb29e8a360e9b257d5688c83d503506a6a6eba683f1e06")
	B := NumberFromString("780a5495cbf731d2463fd01d28822e7d9ccf697c4239d5151f85666aa06b3767e0301b54cfad3bd2b526d4d8a1d96492e59c8d8ecddca96b7e288f186155ffa57b50df6bc2103b6004400b797334a22d9dd234b40142a5ab714ea6070d2ed55096049f50efba99862b72f7e7aee51ed71ba6663fff570cc713d456316f3535630e87a245f09b0791c6e687baa65bf2dfb5c17e50c250256cdad4c9851a2484e88326888060ae9578b5a60e0c85143b25f4fb4fca794e266a4359642da085672d6a3b881649a387875685aeb1ae3d809bf7818dcad596c6e29d566ae87c0ad645a0fcc2eb4f066c097670adf48cf0954918fda4dc30588261321d592f890eed87a950d387b48cf6b4a49f9d497323f683091ae6a4efe675d6bfc4393c0c3d54c9adad65b8dd3a7b7e85cd5d31e97bebc8f23b370348dab53903ec5085cbf65de5e5491f417e5bf9953f081e788f36c26cbe00664a1256c4befb00765ea7e432af189521442c186f14442b1957e444426f740f363ebda943da2bb3b18a13e2f41be9cc3ca0a1b111f6983f9b8d0ee0f4b573c6042fbc0ca029821ebe517ed0755a94f42d32b0abef9240af0f37b5fe0e90c4ca83acf91d28a7f3acff5657bf69fdb7747e380b23fd437f637da2f7ebcf8733a69a75715fe3894e1799906b48e3ae818332cf5f9533e7af5a1f065f907c8f31fe778fa2da853e69926fc551d6b3ae")
	u := NumberFromString("dad353365f78590c1857b29f16e3a947df4707868e2dd2d2b4eafd35c8c854a1")
	k := NumberFromString("4832374a524b354d344e424a584f42434f45544356584a484641")
	expectedKey := NumberFromString("f6bef3d6fa5a08a849bf61041cd5b3185c16aede851c819a3644fa7e918c4da6")

	groupID := RFC5054Group4096
<<<<<<< HEAD
	client := NewSRPClient(KnownGroups[groupID], x)
=======
	client := NewSRP(false, KnownGroups[groupID], x, k)
>>>>>>> d563eb0f
	client.ephemeralPrivate = a
	client.makeA()
	client.SetOthersPublic(B)
	client.u = u
	key, _ := client.MakeKey()

	if client.Key.Cmp(expectedKey) != 0 {
		t.Errorf("key doesn't match expected key.\n%x\n!=\n%x", key, expectedKey)
	}
}

func TestNewSRPClient(t *testing.T) {
	var err error
	x := NumberFromString("740299d2306764ad9e87f37cd54179e388fd45c85fea3b030eb425d7adcb2773")
<<<<<<< HEAD
	s := NewSRPClient(KnownGroups[RFC5054Group4096], x)
=======
	s := NewSRP(false, KnownGroups[RFC5054Group4096], x, nil)
>>>>>>> d563eb0f

	expectedV4096 := NumberFromString("d05240ed513a4f267608e64cf2a84f5106741ddbf1435707a84f530207409d7" +
		"af1e671182f9d77855b61c628df2b8f6ba8e9b6068fbc84fab80b4542f44c666e17358ebffa8d6fb00fd7037a" +
		"b9ee450413f240ab1e4b586e48bf43ce38f41ad7e406d0150ea83c8f216db4dec06ec5d9fb1cbfd049f70438f" +
		"c14a2faa2a920ad1b298bb1c70989d17163cf52632f202e77824d71c0ff2dd2ef63ebdcd6140beb471b9a7f7b" +
		"14e2d45478994dac95d27f2b45404e564c90eb65655bf6a789bfd665035f711b7cf766a380b921a666dfcfee0" +
		"238b27eafdd8a953a50cc2c4f291458d48ef9fd0740da59aa325b9165ebb97d125511b03e1056bd448b322d7d" +
		"250816783462cff6f9ecd40813522dac10329b7c4bcd0c8f0ceec2eb2c46ba442ac62a84994e2fcdb94cbfe05" +
		"7cad578c5e4d28822cd283e8430b8a1e1106f6e2536e8596b8a0de46717fbd4e9f06b796364aa930bbcf87433" +
		"cbbbf15b077b2998569027edcae71d09112857d0fac06d9f9f70371f43f8581a229c290ade4e63251f8d8a0c9" +
		"61e20d357069472db3ff422c3ecacf6ff9b2af54003d6aa344a37e7a7f04a1a667d5299475cea6b02c09b5850" +
		"5c895efbd86703a0a375ccdf81616e8bee6cfc947467c4bcbe4a7d3e245df32cd7192e212ffe635ff8ac9727d" +
		"6fe05ede8338f6f3bc18b5359ea8afc13ce3952cd426fb0934c5ea54e71e10bf81028f")

	if s.ephemeralPublicA == nil {
		t.Errorf("A was not calculated")
	}
	if _, err = s.Verifier(); err != nil {
		t.Errorf("couldn't make v: %s", err)
	}

	if expectedV4096.Cmp(s.v) != 0 {
		t.Errorf("v mismatch\n\tExpected:\t%s\n\tReceived:\t%s", expectedV4096, s.v)
	}

}

func TestSRPClient1024(t *testing.T) {
	var err error
	var clientV *big.Int
	x := expectedX
<<<<<<< HEAD
	s := NewSRPClient(KnownGroups[RFC5054Group1024], x)
=======
	s := NewSRP(false, KnownGroups[RFC5054Group1024], x, nil)
>>>>>>> d563eb0f

	if clientV, err = s.Verifier(); err != nil {
		t.Errorf("couldn't make v: %s", err)
	}

	if expectedVerifier.Cmp(clientV) != 0 {
		t.Errorf("v mismatch\n\tExpected:\t%s\n\tReceived:\t%s", expectedVerifier, clientV)
	}

}

// TestNewSRPAgainstSpec tests against Appendix B of rfc5054.
// This test does not include the derivation of x, which is in
// TestKDFRFC5054
func TestNewSRPAgainstSpec(t *testing.T) {
	// Given standard SRP test vectors from http://tools.ietf.org/html/rfc5054#appendix-B
	groupID := RFC5054Group1024

	x := NumberFromString("0x 94B7555A ABE9127C C58CCF49 93DB6CF8 4D16C124")
	v := NumberFromString("0x " +
		"7E273DE8 696FFC4F 4E337D05 B4B375BE B0DDE156 9E8FA00A 9886D812" +
		"9BADA1F1 822223CA 1A605B53 0E379BA4 729FDC59 F105B478 7E5186F5" +
		"C671085A 1447B52A 48CF1970 B4FB6F84 00BBF4CE BFBB1681 52E08AB5" +
		"EA53D15C 1AFF87B2 B9DA6E04 E058AD51 CC72BFC9 033B564E 26480D78" +
		"E955A5E2 9E7AB245 DB2BE315 E2099AFB")
	k := NumberFromString("0x 7556AA04 5AEF2CDD 07ABAF0F 665C3E81 8913186F")

	a := NumberFromString("0x 60975527 035CF2AD 1989806F 0407210B C81EDC04 E2762A56 AFD529DD DA2D4393")
	A := NumberFromString("0x " +
		"61D5E490 F6F1B795 47B0704C 436F523D D0E560F0 C64115BB 72557EC4" +
		"4352E890 3211C046 92272D8B 2D1A5358 A2CF1B6E 0BFCF99F 921530EC" +
		"8E393561 79EAE45E 42BA92AE ACED8251 71E1E8B9 AF6D9C03 E1327F44" +
		"BE087EF0 6530E69F 66615261 EEF54073 CA11CF58 58F0EDFD FE15EFEA" +
		"B349EF5D 76988A36 72FAC47B 0769447B")

	b := NumberFromString("0x E487CB59 D31AC550 471E81F0 0F6928E0 1DDA08E9 74A004F4 9E61F5D1 05284D20")
	B := NumberFromString("0x " +
		"BD0C6151 2C692C0C B6D041FA 01BB152D 4916A1E7 7AF46AE1 05393011" +
		"BAF38964 DC46A067 0DD125B9 5A981652 236F99D9 B681CBF8 7837EC99" +
		"6C6DA044 53728610 D0C6DDB5 8B318885 D7D82C7F 8DEB75CE 7BD4FBAA" +
		"37089E6F 9C6059F3 88838E7A 00030B33 1EB76840 910440B1 B27AAEAE" +
		"EB4012B7 D7665238 A8E3FB00 4B117B58")

	u := NumberFromString("0x CE38B959 3487DA98 554ED47D 70A7AE5F 462EF019")

	premasterSecret := NumberFromString("0x " +
		"B0DC82BA BCF30674 AE450C02 87745E79 90A3381F 63B387AA F271A10D" +
		"233861E3 59B48220 F7C4693C 9AE12B0A 6F67809F 0876E2D0 13800D6C" +
		"41BB59B6 D5979B5C 00A172B4 A2A5903A 0BDCAF8A 709585EB 2AFAFA8F" +
		"3499B200 210DCC1F 10EB3394 3CD67FC8 8A2F39A4 BE5BEC4E C0A3212D" +
		"C346D7E4 74B29EDE 8A469FFE CA686E5A")

<<<<<<< HEAD
	server := NewSRPServer(KnownGroups[groupID], v)
=======
	server := NewSRP(true, KnownGroups[groupID], v, k)
>>>>>>> d563eb0f

	var err error
	var ret *big.Int

	// Our calculation of k is not compatable with RFC5054
	if server.k.Cmp(k) != 0 {
		t.Error("Didn't set k, it seems")
	}

	// force use of test vector b
	server.ephemeralPrivate = b

	// We will to force remaking of B and u after setting b
	// might as well test those as we do remake them
	if ret, err = server.makeB(); err != nil {
		t.Errorf("MakeB failed: %s", err)
	}
	if ret.Cmp(server.EphemeralPublic()) != 0 {
		t.Error("B does not equal B (nobody tell Ayn Rand)")
	}
	if server.EphemeralPublic().Cmp(B) != 0 {
		t.Error("B is incorrect")
	}

	server.SetOthersPublic(A)
	if ret, err = server.calculateU(); err != nil {
		t.Errorf("calculateu failed: %s", err)
	}
	if ret.Cmp(server.u) != 0 {
		t.Error("u does not equal u (nobody tell Ayn Rand)")
	}
	if u.Cmp(server.u) == 0 {
		t.Error("A miracle: u meets 5054 expected value")
	}

	// Force use of test vector u
	server.u = u
	if ret, err = server.MakeKey(); err != nil {
		t.Errorf("MakeKey failed: %s", err)
	}
	if ret.Cmp(server.Key) != 0 {
		t.Error("Key does not equal Key (nobody tell Ayn Rand)")
	}
	if premasterSecret.Cmp(server.premasterKey) != 0 {
		t.Error("premasterKey is incorrect")
	}

	// Now lets compute the key from the client side

<<<<<<< HEAD
	client := NewSRPClient(KnownGroups[groupID], x)
=======
	client := NewSRP(false, KnownGroups[groupID], x, k)
>>>>>>> d563eb0f

	// Force use of test vector a
	client.ephemeralPrivate = a

	// Will need to force remake of A and u after setting a
	if ret, err = client.makeA(); err != nil {
		t.Errorf("MakeA failed: %s", err)
	}
	if ret.Cmp(client.EphemeralPublic()) != 0 {
		t.Error("A does not equal A (nobody tell Ayn Rand)")
	}

	if client.EphemeralPublic().Cmp(A) != 0 {
		t.Error("A is incorrect")
	}

	if err = client.SetOthersPublic(B); err != nil {
		t.Errorf("client couldn't set B: %s", err)
	}
	if ret, err = client.calculateU(); err != nil {
		t.Errorf("calculated client u failed: %s", err)
	}
	if ret.Cmp(client.u) != 0 {
		t.Error("client u does not equal u (nobody tell Ayn Rand)")
	}
	if u.Cmp(client.u) == 0 {
		t.Error("A miracle: client u meets 5054 expected value")
	}

}

func TestClientServerMatch(t *testing.T) {
	var err error
	var v *big.Int
	groupID := RFC5054Group4096

	xbytes := make([]byte, 32)
	rand.Read(xbytes)
	x := numberFromBtyes(xbytes)

<<<<<<< HEAD
	client := NewSRPClient(KnownGroups[groupID], x)
=======
	client := NewSRP(false, KnownGroups[groupID], x, nil)
>>>>>>> d563eb0f

	if v, err = client.Verifier(); err != nil {
		t.Errorf("verifier creation failed: %s", err)
	}

<<<<<<< HEAD
	server := NewSRPServer(KnownGroups[groupID], v)
=======
	server := NewSRP(true, KnownGroups[groupID], v, nil)
>>>>>>> d563eb0f

	A := client.EphemeralPublic()
	B := server.EphemeralPublic()
	server.SetOthersPublic(A)
	client.SetOthersPublic(B)

	server.MakeKey()
	client.MakeKey()

	if server.k.Cmp(client.k) != 0 {
		t.Error("Server and Client k don't match")
	}
	if server.u.Cmp(client.u) != 0 {
		t.Error("Server and Client u don't match")
	}
	if server.Key.Cmp(client.Key) != 0 {
		t.Error("Server and Client keys don't match")
	}

}

func TestBadA(t *testing.T) {
	xbytes := make([]byte, 32)
	rand.Read(xbytes)
	v := numberFromBtyes(xbytes)

<<<<<<< HEAD
	server := NewSRPServer(KnownGroups[RFC5054Group4096], v)
=======
	server := NewSRP(true, KnownGroups[RFC5054Group4096], v, nil)
>>>>>>> d563eb0f

	if err := server.SetOthersPublic(server.group.n); err == nil {
		t.Error("a bad A was accepted")
	}

	key, err := server.MakeKey()
	if err == nil {
		t.Error("no error on key creation after bad B")
	}
	if key != nil {
		t.Error("key created after bad B")
	}

}<|MERGE_RESOLUTION|>--- conflicted
+++ resolved
@@ -64,11 +64,7 @@
 	expectedKey := NumberFromString("f6bef3d6fa5a08a849bf61041cd5b3185c16aede851c819a3644fa7e918c4da6")
 
 	groupID := RFC5054Group4096
-<<<<<<< HEAD
-	client := NewSRPClient(KnownGroups[groupID], x)
-=======
-	client := NewSRP(false, KnownGroups[groupID], x, k)
->>>>>>> d563eb0f
+	client := NewSRPClient(KnownGroups[groupID], x, k)
 	client.ephemeralPrivate = a
 	client.makeA()
 	client.SetOthersPublic(B)
@@ -83,11 +79,7 @@
 func TestNewSRPClient(t *testing.T) {
 	var err error
 	x := NumberFromString("740299d2306764ad9e87f37cd54179e388fd45c85fea3b030eb425d7adcb2773")
-<<<<<<< HEAD
-	s := NewSRPClient(KnownGroups[RFC5054Group4096], x)
-=======
-	s := NewSRP(false, KnownGroups[RFC5054Group4096], x, nil)
->>>>>>> d563eb0f
+	s := NewSRPClient(KnownGroups[RFC5054Group4096], x, nil)
 
 	expectedV4096 := NumberFromString("d05240ed513a4f267608e64cf2a84f5106741ddbf1435707a84f530207409d7" +
 		"af1e671182f9d77855b61c628df2b8f6ba8e9b6068fbc84fab80b4542f44c666e17358ebffa8d6fb00fd7037a" +
@@ -119,11 +111,7 @@
 	var err error
 	var clientV *big.Int
 	x := expectedX
-<<<<<<< HEAD
-	s := NewSRPClient(KnownGroups[RFC5054Group1024], x)
-=======
-	s := NewSRP(false, KnownGroups[RFC5054Group1024], x, nil)
->>>>>>> d563eb0f
+	s := NewSRPClient(KnownGroups[RFC5054Group1024], x, nil)
 
 	if clientV, err = s.Verifier(); err != nil {
 		t.Errorf("couldn't make v: %s", err)
@@ -176,11 +164,7 @@
 		"3499B200 210DCC1F 10EB3394 3CD67FC8 8A2F39A4 BE5BEC4E C0A3212D" +
 		"C346D7E4 74B29EDE 8A469FFE CA686E5A")
 
-<<<<<<< HEAD
-	server := NewSRPServer(KnownGroups[groupID], v)
-=======
-	server := NewSRP(true, KnownGroups[groupID], v, k)
->>>>>>> d563eb0f
+	server := NewSRPServer(KnownGroups[groupID], v, k)
 
 	var err error
 	var ret *big.Int
@@ -230,11 +214,7 @@
 
 	// Now lets compute the key from the client side
 
-<<<<<<< HEAD
-	client := NewSRPClient(KnownGroups[groupID], x)
-=======
-	client := NewSRP(false, KnownGroups[groupID], x, k)
->>>>>>> d563eb0f
+	client := NewSRPClient(KnownGroups[groupID], x, k)
 
 	// Force use of test vector a
 	client.ephemeralPrivate = a
@@ -275,21 +255,13 @@
 	rand.Read(xbytes)
 	x := numberFromBtyes(xbytes)
 
-<<<<<<< HEAD
-	client := NewSRPClient(KnownGroups[groupID], x)
-=======
-	client := NewSRP(false, KnownGroups[groupID], x, nil)
->>>>>>> d563eb0f
+	client := NewSRPClient(KnownGroups[groupID], x, nil)
 
 	if v, err = client.Verifier(); err != nil {
 		t.Errorf("verifier creation failed: %s", err)
 	}
 
-<<<<<<< HEAD
-	server := NewSRPServer(KnownGroups[groupID], v)
-=======
-	server := NewSRP(true, KnownGroups[groupID], v, nil)
->>>>>>> d563eb0f
+	server := NewSRPServer(KnownGroups[groupID], v, nil)
 
 	A := client.EphemeralPublic()
 	B := server.EphemeralPublic()
@@ -316,11 +288,7 @@
 	rand.Read(xbytes)
 	v := numberFromBtyes(xbytes)
 
-<<<<<<< HEAD
-	server := NewSRPServer(KnownGroups[RFC5054Group4096], v)
-=======
-	server := NewSRP(true, KnownGroups[RFC5054Group4096], v, nil)
->>>>>>> d563eb0f
+	server := NewSRPServer(KnownGroups[RFC5054Group4096], v, nil)
 
 	if err := server.SetOthersPublic(server.group.n); err == nil {
 		t.Error("a bad A was accepted")
